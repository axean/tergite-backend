--- conflicted
+++ resolved
@@ -86,16 +86,10 @@
         return MockHttpResponse(status_code=200, json=_lda_parameters_fixture)
 
 
-<<<<<<< HEAD
 def mock_mss_put_requests(url: str, **kwargs):
     """Mock PUT requests sent to MSS for testing"""
-    if url.startswith(f"{TEST_MSS_MACHINE_ROOT_URL}/jobs"):
-=======
-def mock_put_requests(url: str, **kwargs):
-    """Mock PUT requests for testing"""
     payload = kwargs.get("json", {})
     if url.startswith(f"{TEST_MSS_MACHINE_ROOT_URL}/jobs") and "timestamps" in payload:
->>>>>>> b8550bbf
         return MockHttpResponse(status_code=200)
 
 

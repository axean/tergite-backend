--- conflicted
+++ resolved
@@ -14,13 +14,14 @@
 
 from ..utils.fixtures import get_fixture_path, load_fixture
 
-<<<<<<< HEAD
-=======
 connector = QiskitPulse1QExecutor(
     config_file=get_fixture_path("simulator-backend.yml")
 )
 
->>>>>>> 17bf36e4
+
+from qiskit.qobj import PulseQobjExperiment
+from qiskit.pulse import Schedule
+
 
 def test_job_transpile():
     job_dict = load_fixture("h_gate_amplitude_corrected.json")

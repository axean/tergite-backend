# This code is part of Tergite
#
# (C) Pontus Vikstål, Stefan Hill (2024)
#
# This code is licensed under the Apache License, Version 2.0. You may
# obtain a copy of this license in the LICENSE.txt file in the root directory
# of this source tree or at http://www.apache.org/licenses/LICENSE-2.0.
#
# Any modifications or derivative works of this code must retain this
# copyright notice, and modified files need to carry a notice indicating
# that they have been altered from the originals.

import datetime
import datetime
from qiskit.quantum_info import Statevector

import jax
import numpy as np
from qiskit.providers import QubitProperties
from qiskit.providers.models import PulseBackendConfiguration, GateConfig, PulseDefaults
from qiskit.pulse import Acquire, AcquireChannel, MemorySlot, Schedule
from qiskit.transpiler import Target
from qiskit_dynamics import DynamicsBackend, Solver
from sklearn.discriminant_analysis import LinearDiscriminantAnalysis

from app.libs.properties import BackendConfig

# configure jax to use 64 bit mode
jax.config.update("jax_enable_x64", True)
# configure jax to use 64 bit mode
jax.config.update("jax_platform_name", "cpu")


class QiskitPulse1Q(DynamicsBackend):
    r"""Backend for pulse simulations on a single transmon qubit.

    Args:
        backend_config: the configuration of this backend
        f (float): The qubit frequency in Hz. Default is 4.7e9.
        alpha (float): The qubit anharmonicity in Hz. Default is -0.17e9.
        t1 (float): The qubit T1 relaxation time in seconds. Default is 71e-8.
        t2 (float): The qubit T2 dephasing time in seconds. Default is 69e-8.
        r (float): The rabi rate in Hz. Default is 1e9.
        dt (float): The timestep for the pulse simulation in seconds. Default is 1e-9.
        atol (float): The absolute tolerance for the numerical solver. Default is 1e-6.
        rtol (float): The relative tolerance for the numerical solver. Default is 1e-6.
        dim (int): The dimension of the Hilbert space for the system. Default is 4.
        noise (bool): Flag to enable or disable noise in the simulation. Default is True.
        **options: Additional keyword arguments passed to the DynamicsBackend.

    """

    def __init__(
        self,
        backend_config: BackendConfig,
        alpha: float = -0.17e9,
        r: float = 1e9,
        # atol: float = 1e-6,
        # rtol: float = 1e-6,
        dim: int = 4,
        noise: bool = True,
        **options,
    ):
<<<<<<< HEAD
        backend_name = "qiskit_pulse_1q"
        backend_version = "1.0.0"
=======
        backend_name = backend_config.general_config.name
        backend_version = backend_config.general_config.version
        dt = backend_config.general_config.dt

        self.backend_config = backend_config
        self.backend_name = backend_config.general_config.name
        # This is for a single qubit backend
        first_qubit_conf = backend_config.simulator_config.qubit[0]
        freq = first_qubit_conf["frequency"]
        t1 = first_qubit_conf["t1_decoherence"]
        t2 = first_qubit_conf["t2_decoherence"]
>>>>>>> f307261c

        a = np.diag(np.sqrt(np.arange(1, dim)), 1)  # annihilation operator
        adag = np.diag(np.sqrt(np.arange(1, dim)), -1)  # creation operator
        N = np.diag(np.arange(dim))  # number operator
        ident = np.eye(dim, dtype=complex)

        # Create static Hamiltonian
        static_ham = 2 * np.pi * freq * N + np.pi * alpha * N * (N - ident)

        # Create drive operator
        drive_op = 2 * np.pi * r * (a + adag)

        # Setup static dissipators
        if noise:
            static_dissipators = []
            t2_eff = 1.0 / (1.0 / t2 - 1.0 / 2.0 / t1)
            static_dissipators.append(1 / np.sqrt(t1) * a)
            static_dissipators.append(1 / np.sqrt(2 * t2_eff) * 2 * N)
        else:
            static_dissipators = None

        gates_configs = [
            GateConfig(name=k, **v) for k, v in backend_config.gates.items()
        ]

        configuration = PulseBackendConfiguration(
            backend_name=backend_name,
            backend_version=backend_version,
            n_qubits=backend_config.general_config.num_qubits,
            basis_gates=list(backend_config.gates.keys()),
            gates=gates_configs[0],
            local=True,
            simulator=backend_config.general_config.simulator,
            conditional=False,
            open_pulse=backend_config.general_config.open_pulse,
            memory=True,
            max_shots=4000,
            coupling_map=backend_config.device_config.coupling_map,
            meas_map=backend_config.device_config.meas_map,
            n_uchannels=0,
            u_channel_lo=[],
            meas_levels=[1, 2],
            qubit_lo_range=[[freq / 1e9 - 0.1, freq / 1e9 + 0.1]],  # in GHz
            meas_lo_range=[],
            dt=dt / 1e-9,  # in nanoseconds
            dtm=dt / 1e-9,  # in nanoseconds
            rep_times=[],
            meas_kernels=["boxcar"],
            discriminators=["max_1Q_fidelity"],
            description=backend_config.general_config.description,
            hamiltonian={
                "h_str": [
                    "2*np.pi*f*N0",
                    "np.pi*alpha*N0*N0",
                    "-np.pi*alpha*N0",
                    "X0||D0",
                ],
                "vars": {"f": freq, "alpha": alpha},
                "qub": {"0": dim},
                "osc": {},
                "description": "A single transmon Hamiltonian with 4 levels",
            },
        )

        # Not sure if this information is needed or used.
        defaults = PulseDefaults(
            qubit_freq_est=[freq / 1e9],
            meas_freq_est=[0],
            buffer=0,
            pulse_library=[],
            cmd_def=[],
            meas_kernel=None,
            discriminator=None,
        )

        target = Target(
            num_qubits=1,
            qubit_properties=[QubitProperties(frequency=freq, t1=t1, t2=t2)],
            dt=dt,
            granularity=1,
        )

        self.solver = Solver(
            static_hamiltonian=static_ham,
            hamiltonian_operators=[drive_op],
            rotating_frame=static_ham,
            hamiltonian_channels=["d0"],
            channel_carrier_freqs={"d0": freq},
            static_dissipators=static_dissipators,
            dt=dt,
            array_library="numpy",
        )

        # FIXME: I wonder why this is not used.
        # solver_options = {
        #     "method": "jax_odeint",
        #     "atol": atol,
        #     "rtol": rtol,
        #     "hmax": dt,
        # }

        super().__init__(
            solver=self.solver,
            target=target,
            subsystem_dims=[dim],
            solver_options=solver_options,
            configuration=configuration,
            defaults=defaults,
            **options,
        )

    @property
    def target(self):
        """Contains information for circuit transpilation."""
        return self._target

<<<<<<< HEAD
    def backend_to_db(self):
        num_qubits = self.configuration().num_qubits

        qubit_properties = []
        resonator_properties = []

        for i in range(num_qubits):
            qubit_properties.append(
                {
                    "id": i,
                    "frequency": self.qubit_properties(i).frequency,
                    "pi_pulse_amplitude": 0.014248841224281961,
                    "pi_pulse_duration": 56e-9,
                    "pulse_type": "Gaussian",
                    "pulse_sigma": 7e-9,
                    "t1_decoherence": self.qubit_properties(i).t1,
                    "t2_decoherence": self.qubit_properties(i).t2,
                }
            )
            resonator_properties.append(
                {
                    "id": i,
                    "acq_delay": 0,
                    "acq_integration_time": 0,
                    "frequency": 0,
                    "pulse_amplitude": 0,
                    "pulse_delay": 0,
                    "pulse_duration": 0,
                    "pulse_type": "Square",
                }
            )

        backend_db_schema = {
            "name": self.configuration().backend_name,
            "characterized": True,
            "open_pulse": self.configuration().open_pulse,
            "timelog": {
                "CREATED": datetime.datetime.now().strftime("%Y-%m-%dT%H:%M:%S.%f")
            },
            "version": self.configuration().backend_version,
            "meas_map": self.configuration().meas_map,
            "coupling_map": [[0, 0]],
            "description": self.configuration().description,
            "simulator": self.configuration().simulator,
            "num_qubits": self.configuration().num_qubits,
            "num_couplers": 0,
            "num_resonators": 1,
            "online_date": datetime.datetime.now().strftime("%Y-%m-%dT%H:%M:%S.%f"),
            "dt": self.configuration().dt,
            "dtm": self.configuration().dtm,
            "qubit_ids": [f"q{i_}" for i_ in range(num_qubits)],
            "device_properties": {
                "qubit": qubit_properties,
                "readout_resonator": resonator_properties,
            },
            "discriminators": self.train_discriminator()["discriminators"],
            "gates": {},
        }
        return backend_db_schema

    def device_to_db(self):
        return {
            "name": self.configuration().backend_name,
            "version": "24.9.0",
            "number_of_qubits": 1,
            "is_online": True,
            "last_online": datetime.datetime.now().strftime("%Y-%m-%dT%H:%M:%S.%f"),
            "basis_gates": ["u", "h", "x"],
            "is_simulator": True,
            "coupling_map": [[0, 0], [1, 1]],
            "coordinates": [[1, 1], [1, 2]],
        }

    def calibrations_to_db(self):
        time_now = datetime.datetime.now().strftime("%Y-%m-%dT%H:%M:%S.%f")
        return {
            "name": self.configuration().backend_name,
            "version": "24.9.0",
            "last_calibrated": time_now,
            "qubits": [
                {
                    "t1_decoherence": {
                        "date": datetime.datetime.now().strftime(
                            "%Y-%m-%dT%H:%M:%S.%f"
                        ),
                        "unit": "us",
                        "value": 0.0,
                    },
                    "t2_decoherence": {
                        "date": datetime.datetime.now().strftime(
                            "%Y-%m-%dT%H:%M:%S.%f"
                        ),
                        "unit": "us",
                        "value": 0.0,
                    },
                    "frequency": {
                        "date": datetime.datetime.now().strftime(
                            "%Y-%m-%dT%H:%M:%S.%f"
                        ),
                        "unit": "GHz",
                        "value": self.qubit_properties(0).frequency,
                    },
                    "anharmonicity": {
                        "date": datetime.datetime.now().strftime(
                            "%Y-%m-%dT%H:%M:%S.%f"
                        ),
                        "unit": "GHz",
                        "value": -0.3132760394092362,
                    },
                    "readout_assignment_error": {
                        "date": datetime.datetime.now().strftime(
                            "%Y-%m-%dT%H:%M:%S.%f"
                        ),
                        "unit": "",
                        "value": 0.006299999999999972,
                    },
                }
            ],
        }

=======
>>>>>>> f307261c
    def train_discriminator(self, shots: int = 1024):
        """
        Generates |0> and |1> states, trains a linear discriminator
        Args:
            shots: number of shots for generating i q data

        Returns:
            Discriminator object as json in the format to store it in the database

        """
        # Generate the iq values
        schedule = Schedule((0, Acquire(1, AcquireChannel(0), MemorySlot(0))))

        job_0 = self.run([schedule], shots=shots)
        i_q_values_0 = job_0.result().data()["memory"].reshape(shots, 2)
        job_1 = self.run(
            [schedule], shots=shots, initial_state=Statevector([0, 1, 0, 0])
        )
        i_q_values_1 = job_1.result().data()["memory"].reshape(shots, 2)

        # Train scikit learn discriminator
        combined_i_q_values = np.vstack((i_q_values_0, i_q_values_1))
        labels = np.append(np.zeros(shots), np.ones(shots))

        lda_model = LinearDiscriminantAnalysis()
        lda_model.fit(combined_i_q_values, labels)

        # Bring it to the right format
        return {
            "discriminators": {
                "lda": {
                    qubit_id: {
                        "intercept": float(lda_model.intercept_),
                        "coef_0": float(lda_model.coef_[0][0]),
                        "coef_1": float(lda_model.coef_[0][1]),
                    }
                    for qubit_id in self.backend_config.device_config.qubit_ids
                }
            }
        }<|MERGE_RESOLUTION|>--- conflicted
+++ resolved
@@ -10,17 +10,17 @@
 # copyright notice, and modified files need to carry a notice indicating
 # that they have been altered from the originals.
 
-import datetime
-import datetime
+import numpy as np
+
+import jax
+
+from qiskit.providers.models import PulseBackendConfiguration, GateConfig, PulseDefaults
 from qiskit.quantum_info import Statevector
-
-import jax
-import numpy as np
+from qiskit_dynamics import DynamicsBackend, Solver
+from qiskit.transpiler import Target
 from qiskit.providers import QubitProperties
-from qiskit.providers.models import PulseBackendConfiguration, GateConfig, PulseDefaults
 from qiskit.pulse import Acquire, AcquireChannel, MemorySlot, Schedule
-from qiskit.transpiler import Target
-from qiskit_dynamics import DynamicsBackend, Solver
+
 from sklearn.discriminant_analysis import LinearDiscriminantAnalysis
 
 from app.libs.properties import BackendConfig
@@ -55,16 +55,12 @@
         backend_config: BackendConfig,
         alpha: float = -0.17e9,
         r: float = 1e9,
-        # atol: float = 1e-6,
-        # rtol: float = 1e-6,
+        atol: float = 1e-6,
+        rtol: float = 1e-6,
         dim: int = 4,
         noise: bool = True,
         **options,
     ):
-<<<<<<< HEAD
-        backend_name = "qiskit_pulse_1q"
-        backend_version = "1.0.0"
-=======
         backend_name = backend_config.general_config.name
         backend_version = backend_config.general_config.version
         dt = backend_config.general_config.dt
@@ -76,7 +72,6 @@
         freq = first_qubit_conf["frequency"]
         t1 = first_qubit_conf["t1_decoherence"]
         t2 = first_qubit_conf["t2_decoherence"]
->>>>>>> f307261c
 
         a = np.diag(np.sqrt(np.arange(1, dim)), 1)  # annihilation operator
         adag = np.diag(np.sqrt(np.arange(1, dim)), -1)  # creation operator
@@ -170,13 +165,12 @@
             array_library="numpy",
         )
 
-        # FIXME: I wonder why this is not used.
-        # solver_options = {
-        #     "method": "jax_odeint",
-        #     "atol": atol,
-        #     "rtol": rtol,
-        #     "hmax": dt,
-        # }
+        solver_options = {
+            "method": "jax_odeint",
+            "atol": atol,
+            "rtol": rtol,
+            "hmax": dt,
+        }
 
         super().__init__(
             solver=self.solver,
@@ -193,129 +187,6 @@
         """Contains information for circuit transpilation."""
         return self._target
 
-<<<<<<< HEAD
-    def backend_to_db(self):
-        num_qubits = self.configuration().num_qubits
-
-        qubit_properties = []
-        resonator_properties = []
-
-        for i in range(num_qubits):
-            qubit_properties.append(
-                {
-                    "id": i,
-                    "frequency": self.qubit_properties(i).frequency,
-                    "pi_pulse_amplitude": 0.014248841224281961,
-                    "pi_pulse_duration": 56e-9,
-                    "pulse_type": "Gaussian",
-                    "pulse_sigma": 7e-9,
-                    "t1_decoherence": self.qubit_properties(i).t1,
-                    "t2_decoherence": self.qubit_properties(i).t2,
-                }
-            )
-            resonator_properties.append(
-                {
-                    "id": i,
-                    "acq_delay": 0,
-                    "acq_integration_time": 0,
-                    "frequency": 0,
-                    "pulse_amplitude": 0,
-                    "pulse_delay": 0,
-                    "pulse_duration": 0,
-                    "pulse_type": "Square",
-                }
-            )
-
-        backend_db_schema = {
-            "name": self.configuration().backend_name,
-            "characterized": True,
-            "open_pulse": self.configuration().open_pulse,
-            "timelog": {
-                "CREATED": datetime.datetime.now().strftime("%Y-%m-%dT%H:%M:%S.%f")
-            },
-            "version": self.configuration().backend_version,
-            "meas_map": self.configuration().meas_map,
-            "coupling_map": [[0, 0]],
-            "description": self.configuration().description,
-            "simulator": self.configuration().simulator,
-            "num_qubits": self.configuration().num_qubits,
-            "num_couplers": 0,
-            "num_resonators": 1,
-            "online_date": datetime.datetime.now().strftime("%Y-%m-%dT%H:%M:%S.%f"),
-            "dt": self.configuration().dt,
-            "dtm": self.configuration().dtm,
-            "qubit_ids": [f"q{i_}" for i_ in range(num_qubits)],
-            "device_properties": {
-                "qubit": qubit_properties,
-                "readout_resonator": resonator_properties,
-            },
-            "discriminators": self.train_discriminator()["discriminators"],
-            "gates": {},
-        }
-        return backend_db_schema
-
-    def device_to_db(self):
-        return {
-            "name": self.configuration().backend_name,
-            "version": "24.9.0",
-            "number_of_qubits": 1,
-            "is_online": True,
-            "last_online": datetime.datetime.now().strftime("%Y-%m-%dT%H:%M:%S.%f"),
-            "basis_gates": ["u", "h", "x"],
-            "is_simulator": True,
-            "coupling_map": [[0, 0], [1, 1]],
-            "coordinates": [[1, 1], [1, 2]],
-        }
-
-    def calibrations_to_db(self):
-        time_now = datetime.datetime.now().strftime("%Y-%m-%dT%H:%M:%S.%f")
-        return {
-            "name": self.configuration().backend_name,
-            "version": "24.9.0",
-            "last_calibrated": time_now,
-            "qubits": [
-                {
-                    "t1_decoherence": {
-                        "date": datetime.datetime.now().strftime(
-                            "%Y-%m-%dT%H:%M:%S.%f"
-                        ),
-                        "unit": "us",
-                        "value": 0.0,
-                    },
-                    "t2_decoherence": {
-                        "date": datetime.datetime.now().strftime(
-                            "%Y-%m-%dT%H:%M:%S.%f"
-                        ),
-                        "unit": "us",
-                        "value": 0.0,
-                    },
-                    "frequency": {
-                        "date": datetime.datetime.now().strftime(
-                            "%Y-%m-%dT%H:%M:%S.%f"
-                        ),
-                        "unit": "GHz",
-                        "value": self.qubit_properties(0).frequency,
-                    },
-                    "anharmonicity": {
-                        "date": datetime.datetime.now().strftime(
-                            "%Y-%m-%dT%H:%M:%S.%f"
-                        ),
-                        "unit": "GHz",
-                        "value": -0.3132760394092362,
-                    },
-                    "readout_assignment_error": {
-                        "date": datetime.datetime.now().strftime(
-                            "%Y-%m-%dT%H:%M:%S.%f"
-                        ),
-                        "unit": "",
-                        "value": 0.006299999999999972,
-                    },
-                }
-            ],
-        }
-
-=======
->>>>>>> f307261c
     def train_discriminator(self, shots: int = 1024):
         """
         Generates |0> and |1> states, trains a linear discriminator

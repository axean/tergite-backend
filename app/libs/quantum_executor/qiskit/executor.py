# This code is part of Tergite
#
# (C) Stefan Hill (2024)
#
# This code is licensed under the Apache License, Version 2.0. You may
# obtain a copy of this license in the LICENSE.txt file in the root directory
# of this source tree or at http://www.apache.org/licenses/LICENSE-2.0.
#
# Any modifications or derivative works of this code must retain this
# copyright notice, and modified files need to carry a notice indicating
# that they have been altered from the originals.

from functools import partial

import numpy as np
import xarray
from qiskit.qobj import PulseQobj

import app.libs.storage_file as storagefile
from app.libs.quantum_executor.base.executor import QuantumExecutor
from app.libs.quantum_executor.base.experiment import BaseExperiment
from app.libs.quantum_executor.qiskit.experiment import QiskitDynamicsExperiment
from app.libs.quantum_executor.utils.channel import Channel
from app.libs.quantum_executor.utils.instruction import Instruction
from .backend import QiskitPulse1Q
from .transpile import transpile
from ...properties import BackendConfig


class QiskitDynamicsExecutor(QuantumExecutor):
    def __init__(self, backend_config: BackendConfig):
        super().__init__()

<<<<<<< HEAD
        self.backend = QiskitPulse1Q()
=======
        self.backend = FakeOpenPulse1Q(backend_config=backend_config)
>>>>>>> f307261c

    def run(self, experiment: BaseExperiment, /) -> xarray.Dataset:
        job = self.backend.run(experiment.schedule)
        result = job.result()
        return result.data()["memory"]

    def construct_experiments(self, qobj: PulseQobj, /):
        # storage array
        tx = list()
        for experiment_index, experiment in enumerate(qobj.experiments):
            # TODO SIM: This whole thing to translate everything into a wrapper object for the instruction is not necessary
            # - We can directly take the qobj as it is
            # - In the qobj there is a list of experiments
            # - We have to iterate over the experiments and create a schedule for each of them

            instructions = map(
                partial(Instruction.from_qobj, config=qobj.config),
                experiment.instructions,
            )
            instructions = [item for sublist in instructions for item in sublist]

            # create a nice name for the experiment.
            experiment.header.name = storagefile.StorageFile.sanitized_name(
                experiment.header.name, experiment_index + 1
            )

            # convert OpenPulse experiment to Qiskit Dynamics schedule
            # TODO SIM: If we wanted to get rid of this overly complicated notation of the Experiment object, we would have to check where it is used in the storage file as well
            tx.append(
                QiskitDynamicsExperiment(
                    header=experiment.header,
                    instructions=instructions,
                    config=qobj.config,
                    channels=frozenset(
                        Channel(
                            clock=i.channel,
                            frequency=0.0,
                        )
                        for i in instructions
                    ),
                    logger=self.logger,
                )
            )

        self.logger.info(f"Translated {len(tx)} OpenPulse experiments.")
        return tx

    def close(self):
        pass


<<<<<<< HEAD
class QiskitPulse1QExecutor(QuantumExecutor):
    def __init__(self, config_file):
        super().__init__()
        # TODO: Use measurement level provided by the client request if discriminator is not provided
        self.backend = QiskitPulse1Q(meas_level=1, meas_return="single")
=======
class QiskitDynamicsPulseSimulator1Q(QuantumExecutor):
    def __init__(self, backend_config: BackendConfig):
        super().__init__()
        # TODO: Use measurement level provided by the client request if discriminator is not provided
        self.backend = FakeOpenPulse1Q(
            meas_level=1, meas_return="single", backend_config=backend_config
        )
>>>>>>> f307261c
        self.shots = 1024

    def run(self, experiment: BaseExperiment, /) -> xarray.Dataset:
        job = self.backend.run(
            experiment, shots=self.shots, meas_return=self.meas_return
        )
        result = job.result()
        data = result.data()["memory"]

        # Combine real and imaginary parts into complex numbers
        if self.meas_return == "avg":
            # for meas_return avg, there is only one data point averaged across the shots
            # Create acquisition index coordinate that matches the length of complex_data
            acq_index = np.arange(
                data.shape[0]
            )  # Should match the number of rows in complex_data
            complex_data = data[:, 0] + 1j * data[:, 1]
        else:
            # Create acquisition index coordinate that matches the length of complex_data
            acq_index = np.arange(
                data.shape[1]
            )  # Should match the number of rows in complex_data

            complex_data = data[:, 0, 0] + 1j * data[:, 0, 1]

        coords = {
            "acq_index_0": acq_index,  # Coordinate array that matches the dimension length
        }

        # Create the xarray Dataset
        ds = xarray.Dataset(
            data_vars={
                "0": (
                    ["repetition", "acq_index_0"],
                    np.expand_dims(complex_data, axis=1),
                )
            },
            coords=coords,
        )

        return ds

    def construct_experiments(self, qobj: PulseQobj, /):
        # because we avoid experiments structure we have to pass shots and
        # measurement level configurations to the run function
        self.shots = qobj.config.shots
        self.meas_return = qobj.config.meas_return
        qobj_dict = qobj.to_dict()
        tx = transpile(qobj_dict)

        self.logger.info(f"Translated {len(tx)} OpenPulse experiments.")
        return tx

    def close(self):
        pass<|MERGE_RESOLUTION|>--- conflicted
+++ resolved
@@ -31,11 +31,7 @@
     def __init__(self, backend_config: BackendConfig):
         super().__init__()
 
-<<<<<<< HEAD
-        self.backend = QiskitPulse1Q()
-=======
-        self.backend = FakeOpenPulse1Q(backend_config=backend_config)
->>>>>>> f307261c
+        self.backend = QiskitPulse1Q(backend_config=backend_config)
 
     def run(self, experiment: BaseExperiment, /) -> xarray.Dataset:
         job = self.backend.run(experiment.schedule)
@@ -87,21 +83,11 @@
         pass
 
 
-<<<<<<< HEAD
 class QiskitPulse1QExecutor(QuantumExecutor):
-    def __init__(self, config_file):
-        super().__init__()
-        # TODO: Use measurement level provided by the client request if discriminator is not provided
-        self.backend = QiskitPulse1Q(meas_level=1, meas_return="single")
-=======
-class QiskitDynamicsPulseSimulator1Q(QuantumExecutor):
     def __init__(self, backend_config: BackendConfig):
         super().__init__()
         # TODO: Use measurement level provided by the client request if discriminator is not provided
-        self.backend = FakeOpenPulse1Q(
-            meas_level=1, meas_return="single", backend_config=backend_config
-        )
->>>>>>> f307261c
+        self.backend = QiskitPulse1Q(meas_level=1, meas_return="single", backend_config=backend_config)
         self.shots = 1024
 
     def run(self, experiment: BaseExperiment, /) -> xarray.Dataset:

--- conflicted
+++ resolved
@@ -29,12 +29,6 @@
 cp dot-env-template.txt .env
 ```
 
-<<<<<<< HEAD
-- Copy `bcc.service` to the systemd services folder as superuser
-
-```shell
-sudo cp bcc.service /etc/systemd/system/bcc.service
-=======
 - In case you don't have labber installed, add dummy labber
 
 ```shell
@@ -48,18 +42,13 @@
 - Copy `bcc.service` to the systemd services folder
 
 ```shell
-cp bcc.service /etc/systemd/system/bcc.service
->>>>>>> 8fc9d291
+sudo cp bcc.service /etc/systemd/system/bcc.service
 ```
 
 - Get the path to your conda bin. Run the command below:
 
 ```shell
-<<<<<<< HEAD
 whereis conda
-=======
-where conda
->>>>>>> 8fc9d291
 ```
 
 - Extract the conda bin path. Look for a path that is similar to `/home/{user}/anaconda3/bin/conda`, and remove the last part i.e. '/conda'
@@ -83,16 +72,9 @@
 - Replace the variables `YOUR_CONDA_BIN_PATH` and `YOUR_PATH_TO_BCC` with the right values in `/etc/systemd/system/bcc.service`
 
 ```shell
-<<<<<<< HEAD
-sudo sed -i .bak "s:YOUR_USER:${YOUR_USER}:" /etc/systemd/system/bcc.service
-sudo sed -i .bak "s:YOUR_CONDA_BIN_PATH:${YOUR_CONDA_BIN_PATH}:" /etc/systemd/system/bcc.service
-sudo sed -i .bak "s:YOUR_PATH_TO_BCC:${YOUR_PATH_TO_BCC}:" /etc/systemd/system/bcc.service
-sudo rm /etc/systemd/system/bcc.service.bak || echo "/etc/systemd/system/bcc.service.bak not found"
-=======
 sudo sed -i "s:YOUR_USER:${YOUR_USER}:" /etc/systemd/system/bcc.service
 sudo sed -i "s:YOUR_CONDA_BIN_PATH:${YOUR_CONDA_BIN_PATH}:" /etc/systemd/system/bcc.service
 sudo sed -i "s:YOUR_PATH_TO_BCC:${YOUR_PATH_TO_BCC}:" /etc/systemd/system/bcc.service
->>>>>>> 8fc9d291
 ```
 
 - Start BCC service

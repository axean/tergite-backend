# This code is part of Tergite
#
# (C) Copyright Miroslav Dobsicek 2020, 2021
# (C) Copyright David Wahlstedt 2021
# (C) Andreas Bengtsson 2020
#
# This code is licensed under the Apache License, Version 2.0. You may
# obtain a copy of this license in the LICENSE.txt file in the root directory
# of this source tree or at http://www.apache.org/licenses/LICENSE-2.0.
#
# Any modifications or derivative works of this code must retain this
# copyright notice, and modified files need to carry a notice indicating
# that they have been altered from the originals.


from pathlib import Path
import asyncio
import Labber
import requests
import settings
import redis
from syncer import sync

<<<<<<< HEAD
import tqcsf
=======
from job_supervisor import inform_location, inform_failure, Location, inform_result

>>>>>>> 24197496

# settings
STORAGE_ROOT = settings.STORAGE_ROOT
STORAGE_PREFIX_DIRNAME = settings.STORAGE_PREFIX_DIRNAME
LOGFILE_DOWNLOAD_POOL_DIRNAME = settings.LOGFILE_DOWNLOAD_POOL_DIRNAME
MSS_MACHINE_ROOT_URL = settings.MSS_MACHINE_ROOT_URL
BCC_MACHINE_ROOT_URL = settings.BCC_MACHINE_ROOT_URL
CALIBRATION_SUPERVISOR_PORT = settings.CALIBRATION_SUPERVISOR_PORT

LOCALHOST = "localhost"


REST_API_MAP = {
    "result": "/result",
    "status": "/status",
    "timelog": "/timelog",
    "jobs": "/jobs",
    "logfiles": "/logfiles",
    "download_url": "/download_url",
}

red = redis.Redis(decode_responses=True)


def logfile_postprocess(logfile: Path):

    print(f"Postprocessing logfile {str(logfile)}")

    # Move the logfile to logfile download pool area
    # TODO: This file change should preferably happen _after_ the
    # post-processing.
    new_file_name = Path(logfile).stem  # This is the job_id
    new_file_name_with_suffix = new_file_name + ".hdf5"
    storage_location = Path(STORAGE_ROOT) / STORAGE_PREFIX_DIRNAME

    new_file_path = storage_location / LOGFILE_DOWNLOAD_POOL_DIRNAME
    new_file_path.mkdir(exist_ok=True)
    new_file = new_file_path / new_file_name_with_suffix

    logfile.replace(new_file)

    print(f"Moved the logfile to {str(new_file)}")
<<<<<<< HEAD
    if False:
        labber_logfile = Labber.LogFile(new_file)
=======
    labber_logfile = Labber.LogFile(new_file)

    # Inform job supervisor
    inform_location(new_file_name, Location.PST_PROC_W)

    # The post-processing itself
    return postprocess(labber_logfile)
>>>>>>> 24197496

        # The post-processing itself
        return postprocess(labber_logfile)
    else:
        sf = tqcsf.file.StorageFile(new_file, mode = "r")
        return postprocess_tqcsf(sf)

# =========================================================================
# Post-processing helpers
# =========================================================================

def process_demodulation(logfile: Labber.LogFile):
    (job_id, script_name, is_calibration_sup_job) = get_postproc_retval(logfile)
    red.set("results:job_id", job_id)
    return (job_id, script_name, is_calibration_sup_job)


def process_res_spect(logfile: Labber.LogFile):
    (job_id, script_name, is_calibration_sup_job) = get_postproc_retval(logfile)
    red.set("results:job_id", job_id)
    return (job_id, script_name, is_calibration_sup_job)


def update_mss_and_bcc(memory, job_id):

    # Helper printout with first 5 outcomes
    print("Measurement results:")
    for experiment_memory in memory:
        s = str(experiment_memory[:5])
        if experiment_memory[5:6]:
            s = s.replace("]", ", ...]")
        print(s)

    MSS_JOB = str(MSS_MACHINE_ROOT_URL) + REST_API_MAP["jobs"] + "/" + job_id

    # NOTE: When MSS adds support for the 'whole job' update
    # this will be just one PUT request
    # Memory could contain more than one experiment, for now just use index 0
    response = requests.put(MSS_JOB + REST_API_MAP["result"], json=memory)
    if response:
        print("Pushed result to MSS")

    response = requests.post(MSS_JOB + REST_API_MAP["timelog"], json="RESULT")
    if response:
        print("Updated job timelog on MSS")

    response = requests.put(MSS_JOB + REST_API_MAP["status"], json="DONE")
    if response:
        print("Updated job status on MSS to DONE")

    download_url = (
        str(BCC_MACHINE_ROOT_URL) + REST_API_MAP["logfiles"] + "/" + job_id  # correct?
    )
    print(f"Download url: {download_url}")
    response = requests.put(MSS_JOB + REST_API_MAP["download_url"], json=download_url)
    if response:
        print("Updated job download_url on MSS")

    red.set("results:job_id", job_id)

def process_qiskit_qasm_runner_qasm_dummy_job(logfile: Labber.LogFile):
    (job_id, script_name, is_calibration_sup_job) = get_postproc_retval(logfile)

    # Extract System state
    memory = extract_system_state_as_hex(logfile)

    update_mss_and_bcc(memory, job_id)
    
    return (job_id, script_name, is_calibration_sup_job)

def process_tqcsf(sf: tqcsf.file.StorageFile):
    job_id, script_name, is_calibration_sup_job = (sf.job_id, "pulse_schedule", False)

    if sf.meas_level == tqcsf.file.MeasLvl.DISCRIMINATED:
        memory = sf.as_readout(hex) # can be hex or bin
        update_mss_and_bcc(memory, job_id)
        
    elif sf.meas_level == tqcsf.file.MeasLvl.KERNELED: # TODO: Change KERNELED to INTEGRATED at next merge
        # this can be a lot of data, and it is unclear how to present it to the MSS / BCC
        # if you need to use this, then currently the only way is to access the logfile directly
        pass # NotImplemented
        
    elif sf.meas_level == tqcsf.file.MeasLvl.RAW:
        # this can be an extreme amount of data, and it is unclear how to present it to the MSS / BCC
        # if you need to use this, then currently the only way is to access the logfile directly
        pass # NotImplemented
    
    return (job_id, script_name, is_calibration_sup_job)

# =========================================================================
# Post-processing entry point
# =========================================================================

PROCESSING_METHODS = {
    "resonator_spectroscopy": process_res_spect,
    "demodulation_scenario": process_demodulation,
    "qiskit_qasm_runner": process_qiskit_qasm_runner_qasm_dummy_job,
    "qasm_dummy_job": process_qiskit_qasm_runner_qasm_dummy_job,
}

def postprocess_tqcsf(sf: tqcsf.file.StorageFile):
    return process_tqcsf(sf)

def postprocess(logfile: Labber.LogFile):
    # TODO
    # extract results from logfile
    # store results in Redis
    # Process the log's data appropriately
    (job_id, script_name, _) = get_postproc_retval(logfile)
    postproc_fn = PROCESSING_METHODS[script_name]

    if postproc_fn:
        result = postproc_fn(logfile)
    else:
        print(f"Unknown script name {script_name}")
        print("Postprocessing failed")  # TODO: take care of this case

        # Inform job supervisor about failure
        inform_failure(job_id, "Unknown script name")

    print(f"Postprocessing ended for script type: {script_name}")
    return result

# =========================================================================
# Post-processing success callback with helper
# =========================================================================


async def notify_job_done(job_id: str):
    reader, writer = await asyncio.open_connection(
        LOCALHOST, CALIBRATION_SUPERVISOR_PORT
    )
    message = ("job_done:" + job_id).encode()
    print(f"notify_job_done: {message=}")
    writer.write(message)
    writer.close()


def postprocessing_success_callback(job, connection, result, *args, **kwargs):
    # From logfile_postprocess:
    (job_id, script_name, is_calibration_sup_job) = result

    # Inform job supervisor about results
    inform_result(job_id, result)

    print(f"Job with ID {job_id}, {script_name=} has finished")
    if is_calibration_sup_job:
        print(f"Results available in Redis. Notifying calibration supervisor.")
        sync(notify_job_done(job_id))


# =========================================================================
# Extraction helpers
# =========================================================================


def extract_system_state_as_hex(logfile: Labber.LogFile):
    raw_data = logfile.getData("State Discriminator 2 States - System state")
    memory = []
    for entry in raw_data:
        memory.append([hex(int(x)) for x in entry])
    return memory


def extract_shots(logfile: Labber.LogFile):
    return int(logfile.getData("State Discriminator 2 States - Shots", 0)[0])


def extract_max_qubits(logfile: Labber.LogFile):
    return int(
        logfile.getData("State Discriminator 2 States - Max no. of qubits used", 0)[0]
    )


def extract_qobj_id(logfile: Labber.LogFile):
    return logfile.getChannelValue("State Discriminator 2 States - QObj ID")


def extract_tags(logfile: Labber.LogFile):
    return logfile.getTags()


def get_job_id(tags):
    return tags[0]


def get_script_name(tags):
    return tags[1]


def get_is_calibration_sup_job(tags):
    # The third tag, if present and set to True, indicates this was
    # requested by the calibration supervisor
    return len(tags) >= 3 and tags[2]


def get_postproc_retval(logfile: Labber.LogFile):
    tags = extract_tags(logfile)
    return (get_job_id(tags), get_script_name(tags), get_is_calibration_sup_job(tags))<|MERGE_RESOLUTION|>--- conflicted
+++ resolved
@@ -21,12 +21,8 @@
 import redis
 from syncer import sync
 
-<<<<<<< HEAD
 import tqcsf
-=======
 from job_supervisor import inform_location, inform_failure, Location, inform_result
-
->>>>>>> 24197496
 
 # settings
 STORAGE_ROOT = settings.STORAGE_ROOT
@@ -69,19 +65,12 @@
     logfile.replace(new_file)
 
     print(f"Moved the logfile to {str(new_file)}")
-<<<<<<< HEAD
-    if False:
-        labber_logfile = Labber.LogFile(new_file)
-=======
-    labber_logfile = Labber.LogFile(new_file)
-
+    
     # Inform job supervisor
     inform_location(new_file_name, Location.PST_PROC_W)
 
-    # The post-processing itself
-    return postprocess(labber_logfile)
->>>>>>> 24197496
-
+    if True: #TODO
+        labber_logfile = Labber.LogFile(new_file)
         # The post-processing itself
         return postprocess(labber_logfile)
     else:
